--- conflicted
+++ resolved
@@ -1,8 +1,8 @@
 # 4.2in E-Paper Spotify Weather Clock 
 This project uses Python3 to display [two](https://open.spotify.com/user/bassguitar1234?si=hHnnqHUGTe25liNezp9cJQ) [users'](https://open.spotify.com/user/ermisk?si=0G5DmMxCRLuUm1G6-EWhFA) recent Spotify history, weather for two cities (local and away), and the current time 
 
-<<<<<<< HEAD
 # 2024 re-rewite in progress 0.5
+
 
 #### Notes for WIP
 
@@ -12,12 +12,6 @@
 Install imagemagick via 
 sudo apt-get install imagemagick
 as it's used in dither_image()
-=======
-# 2024 re-rewite in progress
-
-#### Notes for WIP
-sudo apt-get install imagemagick used in dither_image()
->>>>>>> bc559782
 
 # rewrite end
 
