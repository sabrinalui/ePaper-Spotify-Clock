<<<<<<< HEAD
import json
import re
=======
>>>>>>> a6251325
from time import time, sleep
from datetime import timedelta, datetime as dt

from lib.display_settings import display_settings
from lib.draw import Draw
from lib.weather import Weather
from lib.spotify_user import SpotifyUser
from lib.misc import Misc
from lib.clock_logging import logger

class Clock:
    """
    Clock updates the screen with the current Spotify info, time, date, and weather on a regular loop
    Clock caches the local context of the Spotify user, and will only update the context if the user has changed
    Clock will update the weather every 5 minutes
    """
    def __init__(self):
        logger.info("\n\t-- Clock Init --\n-----------------------------------------------------------------------------------------------------")
        self.local_run = False
        try:
            from waveshare_epd import epd4in2_V2, epd4in2
        except ImportError:
            self.local_run = True

        # EPD vars/settings
        self.ds = display_settings
        if not self.local_run:
            self.epd = epd4in2_V2.EPD() if self.ds.use_epd_lib_V2 else epd4in2.EPD()
        else:
            self.epd = None
        self.did_epd_init = False
        self.count_to_5 = 0  # count_to_5 is used to get weather every 5 minutes
        self.time_elapsed = 15.0
        self.old_time = None
        self.flip_to_dark = self.ds.always_dark_mode

        # Weather/Sunset vars
        self.weather_info = None
        self.sunset_info = None
        self.sunset_time_tuple = None
        self.get_new_album_art = False if self.ds.single_user else None

        # Initialize Info/Drawing Libs/Users
        self.image_obj = Draw(self.local_run)
        self.weather = Weather()
        self.misc = Misc()
        self.spotify_user_1 = SpotifyUser(self.ds.name_1, self.ds.single_user)
        self.ctx_type_1, self.ctx_title_1 = "", ""
        self.old_album_name1, self.album_name_1 = "", ""
        self.spotify_user_2 = SpotifyUser(self.ds.name_2, self.ds.single_user, main_user=False) if not self.ds.single_user else None
        self.ctx_type_2, self.ctx_title_2 = "", ""

<<<<<<< HEAD
    def load_display_settings(self):
        """
        Load display settings from config/display_settings.json
        """
        with open("config/display_settings.json", encoding="utf-8") as display_settings:
            display_settings = json.load(display_settings)
            # main settings
            main_settings = display_settings["main_settings"]
            clock_names = display_settings["clock_names"]
            single_user_settings = display_settings["single_user_settings"]
            self.sunset_flip = main_settings["sunset_flip"]
            self.always_dark_mode = main_settings["always_dark_mode"]
            self.twenty_four_hour_clock = main_settings["twenty_four_hour_clock"]
            self.partial_update = main_settings["partial_update"]
            self.time_on_right = main_settings["time_on_right"]
            self.sleep_epd = main_settings["sleep_epd"] # it is not recommended to set sleep_epd to False as it might damage the display
            self.four_gray_scale = main_settings["four_gray_scale"]
            self.sunset_flip = main_settings["sunset_flip"]
            self.use_epd_lib_V2 = main_settings["use_epd_libV2"]
            # single_user_settings
            self.single_user = single_user_settings["enable_single_user"]
            self.album_art_right_side = single_user_settings["album_art_right_side"]
            self.name_1 = clock_names["name_1"]
            self.name_2 = clock_names["name_2"]
            # weather_settings
            self.weather_settings = display_settings["weather_settings"]
            self.detailed_weather_forcast = self.weather_settings["detailed_weather_forcast"]
            self.minutes_idle_until_detailed_weather = self.weather_settings["minutes_idle_until_detailed_weather"]

            if self.partial_update and self.four_gray_scale:
                raise ValueError("Partial updates are not supported in 4 Gray Scale, you must choose one or another")
            
            if self.sunset_flip and self.always_dark_mode:
                logger.warning("You have both sunset_flip and always_dark_mode enabled, always_dark_mode supersedes sunset_flip")

    def set_weather(self):
=======
    def set_weather_and_sunset_info(self):
>>>>>>> a6251325
        """
        Sets the weather information for the clock.
        """
        self.weather_info = self.weather.get_current_temperature_info()

    def set_sunset_info(self):
        """
        Sets the sunset information for the clock.
        """
        self.sunset_info = self.weather.get_sunset_info()
        flip_to_dark_before = self.flip_to_dark
        if self.ds.sunset_flip:
            self.flip_to_dark = self.misc.has_sun_set(self.sunset_info, self.ds.sunset_flip) or self.ds.always_dark_mode
            if not flip_to_dark_before and self.flip_to_dark:
                self.get_new_album_art = True

    def save_local_file(self):
        """
        Saves the image object "clock_output.png" for later reference
        """
        self.image_obj.save_png("clock_output")

    def tick_tock(self):
        """
        Main loop for the clock functionality.
        continuously updates the clock display and handles various operations based on the current time.
        """
        while True:
            # Get 24H clock c_hour to determine sleep duration before refresh
            date = dt.now() + timedelta(seconds=self.time_elapsed)
            c_hour = int(date.strftime("%-H"))
            # c_minute = int(date.strftime("%-M")) # in case we need it later
            start = time() # Used to 'push' our clock timing forward to account for EPD time

            # from 2:01 - 5:59am, don't init the display, return from main, and have .sh script run again in 3 mins
            if 2 <= c_hour <= 5:
                if self.did_epd_init:
                    self.epd.sleep()
                    self.did_epd_init = False
                    logger.info("epd.sleep()....")
                else:
                    logger.info("still sleeping... %s", dt.now().strftime('%-I:%M%p'))
                    sleep(55)
                break
            elif not self.did_epd_init:
                if not self.local_run:
                    self.epd.init()
                    if self.ds.four_gray_scale:
                        logger.info("Initializing EPD 4Gray...")
                        self.epd.Init_4Gray()
                    elif self.ds.partial_update:
                        logger.info("Initializing Partial EPD...")
                        self.epd.init_fast(self.epd.Seconds_1_5S)
                    else:
                        logger.info("Initializing EPD...")
                self.did_epd_init = True

            self.image_obj.clear_image()
            if self.weather_info is None or self.count_to_5 >= 4:
                self.set_weather()
                self.set_sunset_info()
            sec_left, time_str = self.get_time_from_date_time()
            logger.info("Time: %s", time_str)

            self.build_image(time_str)

            if self.did_epd_init:
                if not self.local_run:
                    logger.info("\tDrawing Image to EPD")
                    if self.four_gray_scale: 
                        self.epd.display_4Gray(self.epd.getbuffer_4Gray(self.image_obj.get_image_obj()))
                    else:
                        self.epd.display(self.epd.getbuffer(self.image_obj.get_image_obj()))
                    if self.sleep_epd and (not self.partial_update or self.flip_to_dark):
                        logger.info("\tSleeping EPD")
                        self.epd.sleep()
                        self.did_epd_init = False
                else:
                    logger.info("\tSaving Image Locally")
                    self.save_local_file()

            # Look @ start variable above. find out how long it takes to compute our image
            stop = time()

            self.time_elapsed = stop - start
            remaining_time = sec_left - self.time_elapsed
            if 5 < c_hour and c_hour < 23:
                # 6:00am - 10:59pm update screen every 3 minutes
                logger.info("\t%.2f\tseconds per loop\tsleeping for %d seconds", round(self.time_elapsed, 2), int(remaining_time/1+120))
                # if we do partial updates and darkmode, you get a worrisome zebra stripe artifact on the EPD
                if self.ds.partial_update and not self.flip_to_dark:
                    # Create new time image, push to display, full update after 2 partials
                    partial_update_count = 0
                    while partial_update_count < 3:
                        date = dt.now()
                        sec_left = 62 - int(date.strftime("%S"))

                        if partial_update_count < 2:
                            logger.info("\t%s sleep, partial_update", round(sec_left, 2))
                            sleep(sec_left)
                        else:
                            logger.info("\t%.2f\tseconds per loop\tsleeping for %d seconds", round(self.time_elapsed, 2), int(remaining_time/1+120))
                            sleep(sec_left-self.time_elapsed)

                        if sec_left > 5 and partial_update_count < 2:
                            date = dt.now()
                            time_str = date.strftime("%-H:%M") if self.ds.twenty_four_hour_clock else date.strftime("%-I:%M") + date.strftime("%p").lower()
                            logger.info("\ttimestr:%s", time_str)
                            self.image_obj.draw_date_time_temp(self.weather_info, time_str)
                            if not self.local_run:
                                self.epd.display_Fast(self.epd.getbuffer(self.image_obj.get_image_obj()))
                            else:
                                self.save_local_file()
                        partial_update_count += 1
                else:
                    sleep(max(2+remaining_time+120, 0))
            elif c_hour >= 23 or c_hour < 2:
                # 11:00pm - 1:59am update screen every 5ish minutes
                logger.info("\t%.2f\tseconds per loop\tsleeping for %d seconds", round(self.time_elapsed, 2), int(remaining_time+240))
                sleep(max(2+remaining_time+240, 0))

            # Increment counter for Weather requests
            self.count_to_5 = 0 if self.count_to_5 == 4 else self.count_to_5 + 1

    def build_image(self, time_str=None):
        """
        Builds the image for the ePaper display by drawing Spotify information, weather, date/time, and borders.
        If there are two Spotify users, it displays information for both users. If there is only one user, it also
        displays the album art.
        """
        # Get weather and sunset info if set
        if not self.weather_info:
            self.set_weather()
        if not self.sunset_info:
            self.set_sunset_info()
        
        # get time_str if not passed
        if not time_str:
            date = dt.now()
            time_str = date.strftime("%-H:%M") if self.ds.twenty_four_hour_clock else date.strftime("%-I:%M") + date.strftime("%p").lower()
            
        # --- Spotify User 1 ---
        self.old_album_name1 = self.album_name_1
        track_1, artist_1, time_since_1, ctx_type_1, ctx_title_1, track_image_link, self.album_name_1 = self.spotify_user_1.get_spotipy_info()

        x_spot_info = 5 if (self.ds.single_user and self.ds.album_art_right_side) or not self.ds.single_user else 207
        y_spot_info = 26
        self.draw_track_info(track_1, artist_1, ctx_type_1, ctx_title_1, x_spot_info, y_spot_info, self.spotify_user_1, time_since_1)

        # --- Spotify User 2 or Album Art Display ---
        if not self.ds.single_user:
            track_2, artist_2, time_since_2, ctx_type_2, ctx_title_2, track_image_link, _ = self.spotify_user_2.get_spotipy_info()
            self.draw_track_info(track_2, artist_2, ctx_type_2, ctx_title_2, 207, 26, self.spotify_user_2, time_since_2)
        else:
            # check to see if we need to display detailed weather
            if self.detailed_weather_forcast:
                draw_detailed_weather = "minutes" in time_since_1 and self.minutes_idle_until_detailed_weather <= int(re.search(r'\d+', time_since_1).group())\
                                        or "hours" in time_since_1 and self.minutes_idle_until_detailed_weather <= int(re.search(r'\d+', time_since_1).group())*60\
                                        or "days" in time_since_1 and self.minutes_idle_until_detailed_weather <= int(re.search(r'\d+', time_since_1).group())*1440
                self.image_obj.set_weather_mode(draw_detailed_weather)
            get_new_album_art = self.old_album_name1 != self.album_name_1 or self.get_new_album_art
            if get_new_album_art and track_image_link:
                self.misc.get_album_art(track_image_link)
                self.get_new_album_art = False
<<<<<<< HEAD
            album_pos = (201, 0) if self.album_art_right_side else (0, 0)
            context_pos = (227, 204) if self.album_art_right_side else (25, 204)
            image_file_name = "NA.png" if not track_image_link else None
            if not track_image_link:
=======
            album_pos = (201, 0) if self.ds.album_art_right_side else (0, 0)
            context_pos = (227, 204) if self.ds.album_art_right_side else (25, 204)
            if track_image_link:
                self.image_obj.draw_album_image(self.flip_to_dark, pos=album_pos, convert_image=get_new_album_art)
                self.image_obj.draw_spot_context("album", self.album_name_1, context_pos[0], context_pos[1])
            else:
>>>>>>> a6251325
                logger.warning("No album art found, drawing NA.png")
            self.image_obj.draw_album_image(self.flip_to_dark, image_file_name=image_file_name, pos=album_pos, convert_image=get_new_album_art)
            self.image_obj.draw_spot_context("album", self.album_name_1, context_pos[0], context_pos[1])
        self.image_obj.draw_date_time_temp(self.weather_info, time_str)
        self.image_obj.draw_border_lines()

        # -------- Dark Mode --------
        # Dark mode ~25 minutes after the sunsets. Determined by the bool sunset_flip
        if self.flip_to_dark:
            self.image_obj.dark_mode_flip()

    def draw_track_info(self, track, artist, ctx_type, ctx_title, x, y, spotify_user, time_since):
        """
        Draws the track information on the ePaper display.

        Parameters:
        - track (str): The name of the track.
        - artist (str): The name of the artist.
        - ctx_type (str): The context type of the track (e.g., album, playlist).
        - ctx_title (str): The title of the context.
        - x (int): The x-coordinate of the starting position.
        - y (int): The y-coordinate of the starting position.
        - spotify_user (User): The Spotify user object.
        - time_since (str): The time since the track was played.
        """
        ctx_type_is_album = ctx_type == "album"
        track_line_count, track_text_size = self.image_obj.draw_track_text(track, x, y)
        y = 210 if ctx_type_is_album else 190
        self.image_obj.draw_artist_text(artist, track_line_count, track_text_size, x, y)
        if not ctx_type_is_album:
            self.image_obj.draw_spot_context(ctx_type, ctx_title, x+20, 204)

        name_width, name_height = self.image_obj.draw_name(spotify_user.name, x+3, 0)
        self.image_obj.draw_user_time_ago(time_since, x+13+name_width, name_height//2)

    def get_time_from_date_time(self):
        """Return time information from datetime including seconds, time, date, and the current_minute of update.

        Parameters:
            old_min: used to ensure a proper update interval
        Returns:
            sec_left: used to know how long we should sleep for before next update on the current_minute
            time_str: time text to be displayed
            date_str: date text to be displayed
            new_min: will become the old_min var in next call for proper interval
        """
        date = dt.now() + timedelta(seconds=self.time_elapsed)
        am_pm = date.strftime("%p")
        hour = int(date.strftime("%-H"))
        new_min = int(date.strftime("%M")[-1])

        # Here we make some considerations so the screen isn't updated too frequently
        # We air on the side of caution, and would rather add an additional current_minute than shrink by a current_minute
        if self.old_time and (5 < hour and hour < 24):
            # 6:00am - 11:59pm update screen every 3 mins
            while int(abs(self.old_time - new_min)) < 3:
                date = dt.now() + timedelta(seconds=self.time_elapsed)
                new_min = int(date.strftime("%M")[-1])
                sleep(0.5)
        # 12:00am - 1:59am update screen every 5 mins at least
        elif self.old_time and hour < 2:
            while int(abs(self.old_time - new_min)) < 5:
                date = dt.now() + timedelta(seconds=self.time_elapsed)
                new_min = int(date.strftime("%M")[-1])
                sleep(0.5)
        # 2:00am - 5:59am check time every 15ish minutes, granularity here is not paramount
        sec_left = 60 - int(date.strftime("%S"))

        time_str = date.strftime("%-H:%M") if self.ds.twenty_four_hour_clock else date.strftime("%-I:%M") + am_pm.lower()
        return sec_left, time_str<|MERGE_RESOLUTION|>--- conflicted
+++ resolved
@@ -1,8 +1,5 @@
-<<<<<<< HEAD
 import json
 import re
-=======
->>>>>>> a6251325
 from time import time, sleep
 from datetime import timedelta, datetime as dt
 
@@ -55,46 +52,7 @@
         self.spotify_user_2 = SpotifyUser(self.ds.name_2, self.ds.single_user, main_user=False) if not self.ds.single_user else None
         self.ctx_type_2, self.ctx_title_2 = "", ""
 
-<<<<<<< HEAD
-    def load_display_settings(self):
-        """
-        Load display settings from config/display_settings.json
-        """
-        with open("config/display_settings.json", encoding="utf-8") as display_settings:
-            display_settings = json.load(display_settings)
-            # main settings
-            main_settings = display_settings["main_settings"]
-            clock_names = display_settings["clock_names"]
-            single_user_settings = display_settings["single_user_settings"]
-            self.sunset_flip = main_settings["sunset_flip"]
-            self.always_dark_mode = main_settings["always_dark_mode"]
-            self.twenty_four_hour_clock = main_settings["twenty_four_hour_clock"]
-            self.partial_update = main_settings["partial_update"]
-            self.time_on_right = main_settings["time_on_right"]
-            self.sleep_epd = main_settings["sleep_epd"] # it is not recommended to set sleep_epd to False as it might damage the display
-            self.four_gray_scale = main_settings["four_gray_scale"]
-            self.sunset_flip = main_settings["sunset_flip"]
-            self.use_epd_lib_V2 = main_settings["use_epd_libV2"]
-            # single_user_settings
-            self.single_user = single_user_settings["enable_single_user"]
-            self.album_art_right_side = single_user_settings["album_art_right_side"]
-            self.name_1 = clock_names["name_1"]
-            self.name_2 = clock_names["name_2"]
-            # weather_settings
-            self.weather_settings = display_settings["weather_settings"]
-            self.detailed_weather_forcast = self.weather_settings["detailed_weather_forcast"]
-            self.minutes_idle_until_detailed_weather = self.weather_settings["minutes_idle_until_detailed_weather"]
-
-            if self.partial_update and self.four_gray_scale:
-                raise ValueError("Partial updates are not supported in 4 Gray Scale, you must choose one or another")
-            
-            if self.sunset_flip and self.always_dark_mode:
-                logger.warning("You have both sunset_flip and always_dark_mode enabled, always_dark_mode supersedes sunset_flip")
-
-    def set_weather(self):
-=======
-    def set_weather_and_sunset_info(self):
->>>>>>> a6251325
+    def set_weather_info(self):
         """
         Sets the weather information for the clock.
         """
@@ -259,19 +217,10 @@
             if get_new_album_art and track_image_link:
                 self.misc.get_album_art(track_image_link)
                 self.get_new_album_art = False
-<<<<<<< HEAD
-            album_pos = (201, 0) if self.album_art_right_side else (0, 0)
-            context_pos = (227, 204) if self.album_art_right_side else (25, 204)
+            album_pos = (201, 0) if self.ds.album_art_right_side else (0, 0)
+            context_pos = (227, 204) if self.ds.album_art_right_side else (25, 204)
             image_file_name = "NA.png" if not track_image_link else None
             if not track_image_link:
-=======
-            album_pos = (201, 0) if self.ds.album_art_right_side else (0, 0)
-            context_pos = (227, 204) if self.ds.album_art_right_side else (25, 204)
-            if track_image_link:
-                self.image_obj.draw_album_image(self.flip_to_dark, pos=album_pos, convert_image=get_new_album_art)
-                self.image_obj.draw_spot_context("album", self.album_name_1, context_pos[0], context_pos[1])
-            else:
->>>>>>> a6251325
                 logger.warning("No album art found, drawing NA.png")
             self.image_obj.draw_album_image(self.flip_to_dark, image_file_name=image_file_name, pos=album_pos, convert_image=get_new_album_art)
             self.image_obj.draw_spot_context("album", self.album_name_1, context_pos[0], context_pos[1])
