import json
from time import localtime, strftime
import requests

from lib.clock_logging import logger
from lib.display_settings import display_settings

class Weather():
    """
    Initializes the Weather class.

    Loads display settings, credentials, and sets up URLs for OpenWeather API.
    Retrieves the current location's zipcode and latitude/longitude.
    Used to get the weather and sunset time for the current location and sometimes the other user's location.
    """
    def __init__(self):
        self.ds = display_settings
        self.load_credentials()
        self.url_units = "units=metric" if self.ds.metric_units else "units=imperial"
        self.ow_current_url = "http://api.openweathermap.org/data/2.5/weather?"
        self.ow_forecast_url = "http://api.openweathermap.org/data/2.5/forecast?"
        self.ow_geocoding_url = "http://api.openweathermap.org/geo/1.0/zip?"
        self.zipcode = self.get_zip_from_ip() if not self.ds.zip_code else self.ds.zip_code  # zipcode of the current location via ip, if not manually set
        self.lat_long = self.get_lat_long()  # lat and long of the current location via zipcode
        self.local_weather_json = None
        if not self.ds.hide_other_weather:
            if len(self.ow_alt_weather_zip) == 5 and self.ow_alt_weather_zip.isdigit():
                raise ValueError("ow_alt_weather_zip pair must be a zip code")

    def load_credentials(self):
        """
        Get OpenWeather API Key and other settings from config/keys.json
        """
        with open('config/keys.json', 'r', encoding='utf-8') as f:
            credentials = json.load(f)
            self.ow_key = credentials['ow_key']
            self.ow_alt_weather_zip = credentials['ow_alt_weather_zip']

    def get_zip_from_ip(self):
        """
        Get zipcode from ip address from ip-api.com then ipinfo.io if ip-api.com fails
        """
        try:
            response = requests.get('http://ip-api.com/json/', timeout=10)
            data = response.json()
            if 'zip' in data:
                return data['zip']
        except requests.exceptions.RequestException:
            logger.error("Failed to get zipcode from http://ip-api.com/json/")

        try:
            response = requests.get('https://ipinfo.io/json', timeout=10)
            data = response.json()
            if 'postal' in data:
                return data['postal']
        except requests.exceptions.RequestException:
            logger.error("Failed to get zipcode from https://ipinfo.io/json")
        
        return None

    def get_lat_long(self, current_zip: bool=True):
        """ 
        Get latitude and longitude from zipcode 
        """
        local_zip = self.zipcode if current_zip else self.ow_alt_weather_zip
        if local_zip is None:
            return None, None
        url = f"{self.ow_geocoding_url}zip={local_zip}&appid={self.ow_key}"
        try:
            response = requests.get(url, timeout=10)
            data = response.json()
            if 'lat' in data and 'lon' in data:
                return data['lat'], data['lon']
<<<<<<< HEAD
        except requests.exceptions.RequestException:
            return None, None
        
    def set_local_weather_json(self):
        """
        Sets the local weather JSON from the OpenWeather API.
        """
        local_weather_url_request = f"{self.ow_current_url}lat={self.lat_long[0]}&lon={self.lat_long[1]}&{self.url_units}&appid={self.ow_key}"
        local_weather_response = requests.get(local_weather_url_request, timeout=20)

        if local_weather_response.status_code == 200:
            self.local_weather_json = local_weather_response.json()
            return True
        return False

    def get_local_weather_json(self):
        """
        Returns the local weather JSON if it has been set.
        """
        return self.local_weather_json if self.local_weather_json else None
=======
        except requests.exceptions.RequestException as e:
            logger.error("Failed to get lat/long from %s: %s", self.ow_geocoding_url, e)
        return None, None
>>>>>>> 5c7e67b3

    def get_sunset_info(self):
        """
        Get Sunset time from OpenWeather API
        Returns:
            (sunset_hour: Hour of the sunset
            sunset_minute: Minute of the sunset)
        """
<<<<<<< HEAD
        if not self.local_weather_json:
            if not self.set_local_weather_json():
                return None, None

        sunset_unix = int(self.local_weather_json['sys']['sunset']) + 1440
=======
        local_weather_url_request = f"{self.ow_current_url}lat={self.lat_long[0]}&lon={self.lat_long[1]}&{self.url_units}&appid={self.ow_key}"
        local_weather_response = requests.get(local_weather_url_request, timeout=20)

        if local_weather_response.status_code != 200:
            return None, None
        
        local_weather_json = local_weather_response.json()
        sunset_unix = int(local_weather_json['sys']['sunset']) + 1440
>>>>>>> 5c7e67b3
        sunset_hour = int(strftime('%H', localtime(sunset_unix)))
        sunset_minute = int(strftime('%-M', localtime(sunset_unix)))

        return sunset_hour, sunset_minute

    def get_current_temperature_info(self):
        """
        Get current temperature, min temperature, max temperature, and other temperature from OpenWeather API
        Returns:
            temp: Current temperature
            temp_max: Max temperature
            temp_min: Min temperature
            other_temp: Other temperature
            

        Fun Fact:
            America is a strange country with broken metric promises 
            https://en.wikipedia.org/wiki/Metric_Conversion_Act
            https://www.geographyrealm.com/the-only-metric-highway-in-the-united-states/
        """
<<<<<<< HEAD
        if self.zipcode is None:
            return False, False, False, False
        
        
        if not self.set_local_weather_json():
            if not self.local_weather_json:
                return None, None, None, None
        temp = round(self.local_weather_json['main']['feels_like'])
        temp_min, temp_max = temp, temp
=======
        if self.zipcode is None or self.lat_long[0] is None or self.lat_long[1] is None:
            return "NA", "NA", "NA", "NA"

        local_weather_url_request = f"{self.ow_current_url}lat={self.lat_long[0]}&lon={self.lat_long[1]}&{self.url_units}&appid={self.ow_key}"
        local_weather_response = requests.get(local_weather_url_request, timeout=20)

        if local_weather_response.status_code == 200:
            local_weather_json = local_weather_response.json()
            temp = round(local_weather_json['main']['feels_like'])
            temp_min, temp_max = temp, temp
>>>>>>> 5c7e67b3

        if self.ds.hide_other_weather:
            other_temp = None
        else:
            # Fix this lol
            other_weather_url = self.ow_current_url + "appid=" + self.ow_key + "&id=" + self.ow_other_cityid + self.url_units
            other_weather_response = requests.get(other_weather_url, timeout=10)
            other_weather_json = other_weather_response.json()
            if other_weather_json["cod"] != "404":
                other_temp = round(other_weather_json['main']['feels_like'])
            else:
                other_temp = "NA"

        local_weather_forecast_request = f"{self.ow_forecast_url}lat={self.lat_long[0]}&lon={self.lat_long[1]}&{self.url_units}&cnt=12&appid={self.ow_key}"
        local_weather_forecast_response = requests.get(local_weather_forecast_request, timeout=20)
        if local_weather_forecast_response.status_code == 200:
            forecast_json = local_weather_forecast_response.json()
            for l in forecast_json['list']:
                temp_min = min(round(l['main']['feels_like']), round(l['main']['temp_max']), temp_min)
                temp_max = max(round(l['main']['feels_like']), round(l['main']['temp_min']), temp_max)
        return temp, temp_max, temp_min, other_temp<|MERGE_RESOLUTION|>--- conflicted
+++ resolved
@@ -71,9 +71,9 @@
             data = response.json()
             if 'lat' in data and 'lon' in data:
                 return data['lat'], data['lon']
-<<<<<<< HEAD
-        except requests.exceptions.RequestException:
-            return None, None
+        except requests.exceptions.RequestException as e:
+            logger.error("Failed to get lat/long from %s: %s", self.ow_geocoding_url, e)
+        return None, None
         
     def set_local_weather_json(self):
         """
@@ -92,11 +92,6 @@
         Returns the local weather JSON if it has been set.
         """
         return self.local_weather_json if self.local_weather_json else None
-=======
-        except requests.exceptions.RequestException as e:
-            logger.error("Failed to get lat/long from %s: %s", self.ow_geocoding_url, e)
-        return None, None
->>>>>>> 5c7e67b3
 
     def get_sunset_info(self):
         """
@@ -105,22 +100,11 @@
             (sunset_hour: Hour of the sunset
             sunset_minute: Minute of the sunset)
         """
-<<<<<<< HEAD
         if not self.local_weather_json:
             if not self.set_local_weather_json():
                 return None, None
 
         sunset_unix = int(self.local_weather_json['sys']['sunset']) + 1440
-=======
-        local_weather_url_request = f"{self.ow_current_url}lat={self.lat_long[0]}&lon={self.lat_long[1]}&{self.url_units}&appid={self.ow_key}"
-        local_weather_response = requests.get(local_weather_url_request, timeout=20)
-
-        if local_weather_response.status_code != 200:
-            return None, None
-        
-        local_weather_json = local_weather_response.json()
-        sunset_unix = int(local_weather_json['sys']['sunset']) + 1440
->>>>>>> 5c7e67b3
         sunset_hour = int(strftime('%H', localtime(sunset_unix)))
         sunset_minute = int(strftime('%-M', localtime(sunset_unix)))
 
@@ -141,28 +125,15 @@
             https://en.wikipedia.org/wiki/Metric_Conversion_Act
             https://www.geographyrealm.com/the-only-metric-highway-in-the-united-states/
         """
-<<<<<<< HEAD
-        if self.zipcode is None:
-            return False, False, False, False
+        if self.zipcode is None or self.lat_long[0] is None or self.lat_long[1] is None:
+            return "NA", "NA", "NA", "NA"
         
         
         if not self.set_local_weather_json():
             if not self.local_weather_json:
-                return None, None, None, None
+                return "NA", "NA", "NA", "NA"
         temp = round(self.local_weather_json['main']['feels_like'])
         temp_min, temp_max = temp, temp
-=======
-        if self.zipcode is None or self.lat_long[0] is None or self.lat_long[1] is None:
-            return "NA", "NA", "NA", "NA"
-
-        local_weather_url_request = f"{self.ow_current_url}lat={self.lat_long[0]}&lon={self.lat_long[1]}&{self.url_units}&appid={self.ow_key}"
-        local_weather_response = requests.get(local_weather_url_request, timeout=20)
-
-        if local_weather_response.status_code == 200:
-            local_weather_json = local_weather_response.json()
-            temp = round(local_weather_json['main']['feels_like'])
-            temp_min, temp_max = temp, temp
->>>>>>> 5c7e67b3
 
         if self.ds.hide_other_weather:
             other_temp = None
